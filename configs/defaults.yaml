--- conflicted
+++ resolved
@@ -9,9 +9,5 @@
 # default flags are commented to avoid clustering the hyperparameters
 trainer:
   benchmark: True
-<<<<<<< HEAD
-  max_epochs: 100 #10
-=======
   max_epochs: 5000
->>>>>>> 03894908
   log_every_n_steps: 1

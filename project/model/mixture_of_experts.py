import hydra

import torch
import torch.nn as nn
import torch.nn.functional as F

import pytorch_lightning as pl
import torchmetrics
from omegaconf import OmegaConf


import numpy as np
from random import randint


class MH(pl.LightningModule):
    '''This is the Multi task Hard- parameter sharing model. For this model we only use one convolutional expert, defined as the shared bottom. This means that
    all of the tasks will use this shared bottom before the data is sent into the towers. '''
    def __init__(self, config):
        super(MH, self).__init__()
        self.save_hyperparameters()
        self.num_tasks = config.num_tasks # This decides how many feed forward neural networks we are going to feed our data to.
        self.num_units = config.num_units # Number of neurons in the hidden layer of the towers.
        #self.num_layers_lstm = config.lstm_layers
        #self.num_hidden_lstm = config.lstm_hidden

        self.sequence_len = config.sequence_len # Length of input sequence. 
        self.num_features = config.num_features

        self.optimizer = OmegaConf.load(hydra.utils.to_absolute_path(config.optimizer))

        # The config.expert calls on function TemporalConvNet from temporal_convolution file.
        self.shared_bottom = hydra.utils.instantiate(OmegaConf.load(hydra.utils.to_absolute_path(config.expert)))
        self.tcn_output_size = self.shared_bottom.num_channels[-1]*self.sequence_len
        #self.expert_kernels_lstm = nn.LSTM(self.tcn_output_size,self.num_hidden_lstm,self.num_layers_lstm)

        self.input_list = nn.ModuleList([nn.Linear(self.tcn_output_size, self.num_units) for _ in range(self.num_tasks)])
        self.towers_list = nn.ModuleList(nn.Linear(self.num_units, self.num_units) for _ in range(self.num_tasks))
        self.output_list = nn.ModuleList([nn.Linear(self.num_units, 1) for _ in range(self.num_tasks)])


        # Now we want to define the metrics, which are used to evaluate the performance of our model:
        self.loss_fn = nn.MSELoss()
        self.loss_fn_spikes = nn.BCEWithLogitsLoss()

        self.training_metric =  torchmetrics.MeanSquaredError()
        self.training_metric_spike = torchmetrics.Accuracy()
        self.validation_metric = torchmetrics.MeanSquaredError()
        self.validation_metric_spike = torchmetrics.Accuracy()
        self.test_metric =  torchmetrics.MeanSquaredError()
        self.test_metric_spike = torchmetrics.Accuracy()

    def forward(self, inputs, diversity = False):
        """ This is the function were we generate our output from all the different tasks. """   
        shared_bottom_outputs = self.calculating_shared_bottom(inputs)
        if torch.sum(torch.isnan(shared_bottom_outputs)):
            print('found nanz')
        output = []
        for task in range(self.num_tasks):
            aux = self.input_list[task](shared_bottom_outputs)
            aux = F.elu(aux)
            aux = self.towers_list[task](aux)
            aux = F.elu(aux)
            aux = self.output_list[task](aux)
            output.append(aux) # Here we append the output corresponding to each specific task.

        output = torch.cat([x.float() for x in output], dim=1) # Links togheter the given sequence tensors in the given dimension.
        return output


    def calculating_shared_bottom(self, inputs):
        """ Calculating the shared bottom, where the activation function is ReLU."""

        aux = self.shared_bottom(inputs) # Here we collect the list consisting of the shared bottom kernel.
        aux = self.expert_kernels_lstm(aux)[0]
        shared_bottom_outputs = F.relu(aux,inplace=False) # Perform the relu activation function on the reshaped output.

        return shared_bottom_outputs

    def training_step(self, batch, batch_idx):
        data, targets = batch['data'], batch['target']
        predictions = self(data)
        predictions_spike, targets_spike = predictions[:,639], targets[:,639,-1]
        predictions, targets = torch.cat([predictions[:,:639],predictions[:,640,None]],1), torch.cat([targets[:,:639,-1],targets[:,640,-1,None]],1)
        loss = self.loss_fn(predictions, targets) + self.loss_fn_spikes(predictions_spike,targets_spike)
        return {'loss': loss, 'predictions': predictions, 'targets': targets, 'predictions_spike': predictions_spike, 'targets_spike': targets_spike}

    def training_step_end(self, outputs):
        self.training_metric(outputs['predictions'], outputs['targets'])
<<<<<<< HEAD
        self.training_metric_spike(F.sigmoid(outputs['predictions_spike']).int(),F.sigmoid(outputs['targets_spike']).int())
=======
        self.training_metric_spike(F.softmax(outputs['predictions_spike']).int(),outputs['targets_spike'].int())
>>>>>>> 03894908
        self.log('loss/train', outputs['loss'])
        self.log('metric/train', self.training_metric)
        self.log('metric/train/spike', self.training_metric_spike)

    def validation_step(self, batch, batch_idx):
        data, targets = batch['data'], batch['target']
        with torch.no_grad():
            predictions = self(data)
            predictions_spike, targets_spike = predictions[:,639], targets[:,639,-1]
            predictions, targets = torch.cat([predictions[:,:639],predictions[:,640,None]],1), torch.cat([targets[:,:639,-1],targets[:,640,-1,None]],1)
            loss = self.loss_fn(predictions, targets) + self.loss_fn_spikes(predictions_spike,targets_spike)
        return {'loss': loss, 'predictions': predictions, 'targets': targets, 'predictions_spike': predictions_spike, 'targets_spike': targets_spike}

    def validation_step_end(self, outputs):
        self.validation_metric(outputs['predictions'], outputs['targets'])
<<<<<<< HEAD
        self.validation_metric_spike(F.sigmoid(outputs['predictions_spike']).int(),F.sigmoid(outputs['targets_spike']).int())
=======
        self.validation_metric_spike(F.softmax(outputs['predictions_spike']).int(),outputs['targets_spike'].int())
>>>>>>> 03894908
        self.log('loss/val', outputs['loss'])
        self.log('metric/val', self.validation_metric)
        self.log('metric/val/spike',self.validation_metric_spike)

    def test_step(self, batch, batch_idx):
        data, targets = batch['data'], batch['target']

        with torch.no_grad():
            predictions = self(data)
            predictions_spike, targets_spike = predictions[:,639], targets[:,639,-1]
            predictions, targets = torch.cat([predictions[:,:639],predictions[:,640,None]],1), torch.cat([targets[:,:639,-1],targets[:,640,-1,None]],1)
            loss = self.loss_fn(predictions, targets) + self.loss_fn_spikes(predictions_spike,targets_spike)
        return {'loss': loss, 'predictions': predictions, 'targets': targets, 'predictions_spike': predictions_spike, 'targets_spike': targets_spike}


    def test_step_end(self, outputs):
        self.test_metric(outputs['predictions'], outputs['targets'])
<<<<<<< HEAD
        self.test_metric_spike(F.sigmoid(outputs['predictions_spike']).int(),F.sigmoid(outputs['targets_spike']).int())
=======
        self.validation_metric_spike(F.softmax(outputs['predictions_spike']).int(),outputs['targets_spike'].int())
>>>>>>> 03894908
        self.log('loss/test', outputs['loss'])
        self.log('metric/test', self.test_metric)
        self.log('metric/test/spike',self.test_metric_spike)

    def configure_optimizers(self):
        return hydra.utils.instantiate(self.optimizer, self.parameters())

    def on_train_start(self):
        self.logger.log_hyperparams(self.hparams, {"metric/training": 0, "metric/test": 0, "metric/val": 0})


class MMoE(pl.LightningModule):
    def __init__(self, config):
        super(MMoE, self).__init__()
        self.save_hyperparameters()
        self.num_tasks = config.num_tasks
        self.num_experts = config.num_experts
        self.num_units = config.num_units
        #self.num_layers_lstm = config.lstm_layers

        self.sequence_len = config.sequence_len
        self.num_features =  config.num_features

        self.use_expert_bias = config.use_expert_bias
        self.use_gate_bias = config.use_gate_bias
        self.optimizer = OmegaConf.load(hydra.utils.to_absolute_path(config.optimizer))

        self.expert_kernels_tcn = nn.ModuleList([hydra.utils.instantiate(OmegaConf.load(hydra.utils.to_absolute_path(config.expert))) for _ in range(self.num_experts)])
        self.tcn_output_size = self.expert_kernels_tcn[0].num_channels[-1]*self.sequence_len
        #self.expert_kernels_lstm = nn.ModuleList([nn.LSTM(self.tcn_output_size,self.tcn_output_size,self.num_layers_lstm)  for _ in range(self.num_experts)])
        self.compressor = hydra.utils.instantiate(OmegaConf.load(hydra.utils.to_absolute_path(config.expert)))

        self.input_list = nn.ModuleList([nn.Linear(self.tcn_output_size, self.num_units) for _ in range(self.num_tasks)])
        self.towers_list = nn.ModuleList(nn.Linear(self.num_units, self.num_units) for _ in range(self.num_tasks))
        self.output_list = nn.ModuleList([nn.Linear(self.num_units, 1) for _ in range(self.num_tasks)])

        if self.use_expert_bias:
            self.expert_bias = nn.Parameter(torch.zeros(self.num_experts, self.tcn_output_size), requires_grad=True)

        gate_kernels = torch.rand((self.num_tasks, self.tcn_output_size, self.num_experts)).float()
        self.gate_kernels = nn.Parameter(gate_kernels, requires_grad=True)

        if self.use_gate_bias:
            self.gate_bias = nn.Parameter(torch.zeros(self.num_tasks, 1, self.num_experts), requires_grad=True)

        self.task_bias = nn.Parameter(torch.zeros(self.num_tasks), requires_grad=True)

        self.loss_fn = nn.MSELoss()
        self.loss_fn_spikes = nn.BCEWithLogitsLoss()

        self.training_metric =  torchmetrics.MeanSquaredError()
        self.training_metric_spike = torchmetrics.Accuracy()
        self.validation_metric = torchmetrics.MeanSquaredError()
        self.validation_metric_spike = torchmetrics.Accuracy()
        self.test_metric =  torchmetrics.MeanSquaredError()
        self.test_metric_spike = torchmetrics.Accuracy()

    def forward(self, inputs, diversity=False):
        batch_size = inputs.shape[0]
        expert_outputs = self.calculating_experts(inputs)
        gate_outputs = self.calculating_gates(inputs, batch_size)
        product_outputs = self.multiplying_gates_and_experts(expert_outputs, gate_outputs)

        output = []
        for task in range(self.num_tasks):
            aux = self.input_list[task](product_outputs[task,:,:])
            aux = F.elu(aux)
            aux = self.towers_list[task](aux)
            aux = F.elu(aux)
            aux = self.output_list[task](aux)
            output.append(aux)

        output = torch.cat([x.float() for x in output], dim=1)
        if diversity:
            return output, expert_outputs
        else:
            return output

    def calculating_experts(self, inputs):
        """
        Calculating the experts
        """

        for i in range(self.num_experts):
            aux = self.expert_kernels_tcn[i](inputs)
            #aux = self.expert_kernels_lstm[i](expert_outputs)[0]
            if i == 0:
                expert_outputs = aux.reshape(1, aux.shape[0], aux.shape[1])
            else:
                expert_outputs = torch.cat((expert_outputs, aux.reshape(1, aux.shape[0], aux.shape[1])), dim=0)

        if self.use_expert_bias:
            for expert in range(self.num_experts):
                    expert_bias = self.expert_bias[expert]
                    expert_outputs[expert] = expert_outputs[expert].add(expert_bias[None, :])
        expert_outputs = F.relu(expert_outputs,inplace=False)
        return expert_outputs

    def calculating_gates(self, inputs, batch_size):
        """
        Calculating the gates, g^{k}(x) = activation(W_{gk} * x + b), where activation is softmax according to the paper T x n x E
        """
        compressed_inputs = self.compressor(inputs)
        
        for index in range(self.num_tasks):
            if index == 0:
                gate_outputs = torch.mm(compressed_inputs, self.gate_kernels[index]).reshape(1, batch_size, self.num_experts)
            else:
                gate_outputs = torch.cat((gate_outputs, torch.mm(compressed_inputs, self.gate_kernels[index]).reshape(1, batch_size, self.num_experts)), dim=0)

        if self.use_gate_bias:
            gate_outputs = gate_outputs.add(self.gate_bias)

        gate_outputs = F.softmax(gate_outputs, dim=2)
        return gate_outputs

    def multiplying_gates_and_experts(self, expert_outputs, gate_outputs):
        """
        Multiplying gates and experts
        """

        for task in range(self.num_tasks):
            gate = gate_outputs[task]
            for expert in range(self.num_experts):
                gate_output = gate[:, expert]
                product = expert_outputs[expert] * gate_output[:, None]
                if expert == 0:
                    products = product
                else:
                    products = products.add(product)
            final_product = products.add(self.task_bias[task])

            if task == 0:
                final_products = final_product.reshape(1, final_product.shape[0], final_product.shape[1])
            else:
                final_products = torch.cat((final_products, final_product.reshape(1, final_product.shape[0], final_product.shape[1])), dim=0)
        return final_products

    def training_step(self, batch, batch_idx):
        data, targets = batch['data'], batch['target']
        predictions = self(data)
        predictions_spike, targets_spike = predictions[:,639], targets[:,639,-1]
        predictions, targets = torch.cat([predictions[:,:639],predictions[:,640,None]],1), torch.cat([targets[:,:639,-1],targets[:,640,-1,None]],1)
        loss = self.loss_fn(predictions, targets) + self.loss_fn_spikes(predictions_spike,targets_spike)
        return {'loss': loss, 'predictions': predictions, 'targets': targets, 'predictions_spike': predictions_spike, 'targets_spike': targets_spike}


    def training_step_end(self, outputs):
        self.training_metric(outputs['predictions'], outputs['targets'])
        self.training_metric_spike(F.softmax(outputs['predictions_spike']).int(),outputs['targets_spike'].int())
        self.log('loss/train', outputs['loss'])
        self.log('metric/train', self.training_metric)
        self.log('metric/train/spike', self.training_metric_spike)

    def validation_step(self, batch, batch_idx):
        data, targets = batch['data'], batch['target']
        with torch.no_grad():
            predictions = self(data)
            predictions_spike, targets_spike = predictions[:,639], targets[:,639,-1]
            predictions, targets = torch.cat([predictions[:,:639],predictions[:,640,None]],1), torch.cat([targets[:,:639,-1],targets[:,640,-1,None]],1)
            loss = self.loss_fn(predictions, targets) + self.loss_fn_spikes(predictions_spike,targets_spike)
        return {'loss': loss, 'predictions': predictions, 'targets': targets, 'predictions_spike': predictions_spike, 'targets_spike': targets_spike}

    def validation_step_end(self, outputs):
        self.validation_metric(outputs['predictions'], outputs['targets'])
        self.validation_metric_spike(F.softmax(outputs['predictions_spike']).int(),outputs['targets_spike'].int())
        self.log('loss/val', outputs['loss'])
        self.log('metric/val', self.validation_metric)
        self.log('metric/val/spike',self.validation_metric_spike)

    def test_step(self, batch, batch_idx):
        data, targets = batch['data'], batch['target']

        with torch.no_grad():
            predictions = self(data)
            predictions_spike, targets_spike = predictions[:,639], targets[:,639,-1]
            predictions, targets = torch.cat([predictions[:,:639],predictions[:,640,None]],1), torch.cat([targets[:,:639,-1],targets[:,640,-1,None]],1)
            loss = self.loss_fn(predictions, targets) + self.loss_fn_spikes(predictions_spike,targets_spike)
        return {'loss': loss, 'predictions': predictions, 'targets': targets, 'predictions_spike': predictions_spike, 'targets_spike': targets_spike}


    def test_step_end(self, outputs):
        self.test_metric(outputs['predictions'], outputs['targets'])
        self.test_metric_spike(F.softmax(outputs['predictions_spike']).int(),outputs['targets_spike'].int())
        self.log('loss/test', outputs['loss'])
        self.log('metric/test', self.test_metric)
        self.log('metric/test/spike',self.test_metric_spike)

    def configure_optimizers(self):
        return hydra.utils.instantiate(self.optimizer, self.parameters())

    def on_train_start(self):
        self.logger.log_hyperparams(self.hparams, {"metric/training": 0, "metric/test": 0, "metric/val": 0})


class MMoEEx(MMoE):
    def __init__(self, config):
        super(MMoEEx, self).__init__(config)
        self.prob_exclusivity = config.prob_exclusivity
        self.type = config.type

        exclusivity = np.repeat(self.num_tasks + 1, self.num_experts)
        to_add = int(self.num_experts * self.prob_exclusivity)
        for e in range(to_add):
            exclusivity[e] = randint(0, self.num_tasks)

        self.exclusivity = exclusivity
        gate_kernels = torch.rand((self.num_tasks, self.sequence_len * self.num_features, self.num_experts)).float()

        for expert_number, task_number in enumerate(self.exclusivity):
            if task_number < self.num_tasks + 1:
                if self.type == "exclusivity":
                    for task in range(self.num_tasks):
                        if task != task_number:
                            gate_kernels[task][:, expert_number] = 0.0
                else:
                    gate_kernels[task_number][:, expert_number] = 0.0

        self.gate_kernels = nn.Parameter(gate_kernels, requires_grad=True)<|MERGE_RESOLUTION|>--- conflicted
+++ resolved
@@ -87,11 +87,7 @@
 
     def training_step_end(self, outputs):
         self.training_metric(outputs['predictions'], outputs['targets'])
-<<<<<<< HEAD
-        self.training_metric_spike(F.sigmoid(outputs['predictions_spike']).int(),F.sigmoid(outputs['targets_spike']).int())
-=======
         self.training_metric_spike(F.softmax(outputs['predictions_spike']).int(),outputs['targets_spike'].int())
->>>>>>> 03894908
         self.log('loss/train', outputs['loss'])
         self.log('metric/train', self.training_metric)
         self.log('metric/train/spike', self.training_metric_spike)
@@ -107,11 +103,7 @@
 
     def validation_step_end(self, outputs):
         self.validation_metric(outputs['predictions'], outputs['targets'])
-<<<<<<< HEAD
-        self.validation_metric_spike(F.sigmoid(outputs['predictions_spike']).int(),F.sigmoid(outputs['targets_spike']).int())
-=======
         self.validation_metric_spike(F.softmax(outputs['predictions_spike']).int(),outputs['targets_spike'].int())
->>>>>>> 03894908
         self.log('loss/val', outputs['loss'])
         self.log('metric/val', self.validation_metric)
         self.log('metric/val/spike',self.validation_metric_spike)
@@ -129,11 +121,7 @@
 
     def test_step_end(self, outputs):
         self.test_metric(outputs['predictions'], outputs['targets'])
-<<<<<<< HEAD
-        self.test_metric_spike(F.sigmoid(outputs['predictions_spike']).int(),F.sigmoid(outputs['targets_spike']).int())
-=======
         self.validation_metric_spike(F.softmax(outputs['predictions_spike']).int(),outputs['targets_spike'].int())
->>>>>>> 03894908
         self.log('loss/test', outputs['loss'])
         self.log('metric/test', self.test_metric)
         self.log('metric/test/spike',self.test_metric_spike)

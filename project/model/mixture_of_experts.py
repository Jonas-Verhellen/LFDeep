--- conflicted
+++ resolved
@@ -238,16 +238,11 @@
     def training_step(self, batch, batch_idx):
         data, targets = batch['data'], batch['target']
         predictions = self(data)
-<<<<<<< HEAD
-        loss_fn = nn.MSELoss()
-        loss = loss_fn(predictions, targets)
-        return {'loss': loss, 'predictions': predictions, 'targets': targets}
-=======
         predictions_spike, targets_spike = predictions[:,639], targets[:,639,-1]
         predictions, targets = torch.cat([predictions[:,:639],predictions[:,640,None]],1), torch.cat([targets[:,:639,-1],targets[:,640,-1,None]],1)
         loss = self.loss_fn(predictions, targets) + self.loss_fn_spikes(predictions_spike,targets_spike)
         return {'loss': loss, 'predictions': predictions, 'targets': targets, 'predictions_spike': predictions_spike, 'targets_spike': targets_spike}
->>>>>>> 7be4433a
+
 
     def training_step_end(self, outputs):
         self.training_metric(outputs['predictions'], outputs['targets'])
@@ -258,21 +253,12 @@
 
     def validation_step(self, batch, batch_idx):
         data, targets = batch['data'], batch['target']
-<<<<<<< HEAD
-        data = data[:, :, :self.sequence_len] # TODO: to be removed!!
-        targets = targets[:, :, self.sequence_len + 1] # TODO: to be removed!!
-        predictions = self(data)
-        loss_fn = nn.MSELoss()
-        loss = loss_fn(predictions, targets)
-        return {'loss': loss, 'predictions': predictions, 'targets': targets}
-=======
         with torch.no_grad():
             predictions = self(data)
             predictions_spike, targets_spike = predictions[:,639], targets[:,639,-1]
             predictions, targets = torch.cat([predictions[:,:639],predictions[:,640,None]],1), torch.cat([targets[:,:639,-1],targets[:,640,-1,None]],1)
             loss = self.loss_fn(predictions, targets) + self.loss_fn_spikes(predictions_spike,targets_spike)
         return {'loss': loss, 'predictions': predictions, 'targets': targets, 'predictions_spike': predictions_spike, 'targets_spike': targets_spike}
->>>>>>> 7be4433a
 
     def validation_step_end(self, outputs):
         self.validation_metric(outputs['predictions'], outputs['targets'])
@@ -283,19 +269,14 @@
 
     def test_step(self, batch, batch_idx):
         data, targets = batch
-<<<<<<< HEAD
-        predictions = self(data)
-        loss_fn = nn.MSELoss()
-        loss = loss_fn(predictions, targets)
-        return {'loss': loss, 'predictions': predictions, 'targets': targets}
-=======
+
         with torch.no_grad():
             predictions = self(data)
             predictions_spike, targets_spike = predictions[:,639], targets[:,639,-1]
             predictions, targets = torch.cat([predictions[:,:639],predictions[:,640,None]],1), torch.cat([targets[:,:639,-1],targets[:,640,-1,None]],1)
             loss = self.loss_fn(predictions, targets) + self.loss_fn_spikes(predictions_spike,targets_spike)
         return {'loss': loss, 'predictions': predictions, 'targets': targets, 'predictions_spike': predictions_spike, 'targets_spike': targets_spike}
->>>>>>> 7be4433a
+
 
     def test_step_end(self, outputs):
         self.test_metric(outputs['predictions'], outputs['targets'])
